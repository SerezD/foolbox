--- conflicted
+++ resolved
@@ -27,6 +27,7 @@
     L2RepeatedAdditiveUniformNoiseAttack,
     LinfRepeatedAdditiveUniformNoiseAttack,
 )
+from .sparse_l1_descent_attack import SparseL1DescentAttack  # noqa: F401
 
 # MinimizatonAttack subclasses
 from .inversion import InversionAttack  # noqa: F401
@@ -50,11 +51,7 @@
     L2BrendelBethgeAttack,
     LinfinityBrendelBethgeAttack,
 )
-<<<<<<< HEAD
-from .sparse_l1_descent_attack import SparseL1DescentAttack  # noqa: F401
-=======
 from .gen_attack import GenAttack  # noqa: F401
->>>>>>> 2312628c
 
 # from .blended_noise import LinearSearchBlendedUniformNoiseAttack  # noqa: F401
 # from .brendel_bethge import (  # noqa: F401
