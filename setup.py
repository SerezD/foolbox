from setuptools import setup  # type: ignore
from setuptools import find_packages
from os.path import join, dirname

with open(join(dirname(__file__), "foolbox/VERSION")) as f:
    version = f.read().strip()

try:
    # obtain long description from README
    readme_path = join(dirname(__file__), "README.rst")
    with open(readme_path, encoding="utf-8") as f:
        README = f.read()
except IOError:
    README = ""


install_requires = [
    "numpy",
    "scipy",
    "setuptools",
<<<<<<< HEAD
    "eagerpy==0.26.0",
=======
    "eagerpy==0.27.0",
>>>>>>> 64dc1eac
    "GitPython>=3.0.7",
    "typing-extensions>=3.7.4.1",
]
tests_require = ["pytest>=5.3.5", "pytest-cov>=2.8.1"]


setup(
    name="foolbox",
    version=version,
    description="Foolbox Native is an adversarial attacks library that works natively with PyTorch, TensorFlow and JAX",
    long_description=README,
    long_description_content_type="text/x-rst",
    classifiers=[
        "Development Status :: 3 - Alpha",
        "Intended Audience :: Developers",
        "Intended Audience :: Science/Research",
        "License :: OSI Approved :: MIT License",
        "Programming Language :: Python :: 3",
        "Programming Language :: Python :: 3.6",
        "Programming Language :: Python :: 3.7",
        "Topic :: Scientific/Engineering :: Artificial Intelligence",
    ],
    keywords="",
    author="Jonas Rauber",
    author_email="git@jonasrauber.de",
    url="https://github.com/bethgelab/foolbox",
    license="",
    packages=find_packages(),
    include_package_data=True,
    zip_safe=False,
    install_requires=install_requires,
    extras_require={"testing": tests_require},
)<|MERGE_RESOLUTION|>--- conflicted
+++ resolved
@@ -18,11 +18,7 @@
     "numpy",
     "scipy",
     "setuptools",
-<<<<<<< HEAD
-    "eagerpy==0.26.0",
-=======
     "eagerpy==0.27.0",
->>>>>>> 64dc1eac
     "GitPython>=3.0.7",
     "typing-extensions>=3.7.4.1",
 ]
